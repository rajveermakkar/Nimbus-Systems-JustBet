--- conflicted
+++ resolved
@@ -10,11 +10,7 @@
       VALUES ($1, $2, $3, $4, $5, $6)
       RETURNING id, first_name, last_name, email, role, is_approved, created_at
     `;
-<<<<<<< HEAD
-    const result = await pool.query(query, [firstName, lastName, email.toLowerCase(), hashedPassword, role]);
-=======
-    const result = await pool.query(query, [firstName, lastName, email, hashedPassword, role, isApproved]);
->>>>>>> bf3a3a87
+    const result = await pool.query(query, [firstName, lastName, email.toLowerCase(), hashedPassword, role, isApproved]);
     return result.rows[0];
   },
 
