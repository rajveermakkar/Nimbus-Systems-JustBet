const { Pool } = require('pg');
const bcrypt = require('bcrypt');

const pool = new Pool({
  user: process.env.DB_USER,
  host: process.env.DB_HOST,
  database: process.env.DB_NAME,
  password: process.env.DB_PASSWORD,
  port: process.env.DB_PORT,
  ssl: process.env.DB_SSL === 'true' ? {
    rejectUnauthorized: false //for azure postgres server , not requrred for localhost
  } : false
});

// Add new columns to users table if they don't exist
const updateUsersTable = async () => {
  try {
    // Check if is_verified column exists
    const isVerifiedCheck = await pool.query(`
      SELECT column_name 
      FROM information_schema.columns 
      WHERE table_name = 'users' AND column_name = 'is_verified'
    `);

    if (isVerifiedCheck.rows.length === 0) {
      await pool.query(`
        ALTER TABLE users 
        ADD COLUMN is_verified BOOLEAN NOT NULL DEFAULT false,
        ADD COLUMN verification_token UUID,
        ADD COLUMN verification_token_expires TIMESTAMP WITH TIME ZONE
      `);
      console.log('Added verification columns to users table');
    }

    // Check for reset token columns
    const resetTokenCheck = await pool.query(`
      SELECT column_name 
      FROM information_schema.columns 
      WHERE table_name = 'users' AND column_name = 'reset_token'
    `);

    if (resetTokenCheck.rows.length === 0) {
      await pool.query(`
        ALTER TABLE users 
        ADD COLUMN reset_token UUID,
        ADD COLUMN reset_token_expires TIMESTAMP WITH TIME ZONE
      `);
      console.log('Added reset token columns to users table');
    }

    // Check for business-related columns
    const businessColumnsCheck = await pool.query(`
      SELECT column_name 
      FROM information_schema.columns 
      WHERE table_name = 'users' AND column_name = 'business_name'
    `);

    if (businessColumnsCheck.rows.length === 0) {
      await pool.query(`
        ALTER TABLE users 
        ADD COLUMN business_name VARCHAR(255),
        ADD COLUMN business_description TEXT,
        ADD COLUMN business_address TEXT,
        ADD COLUMN business_phone VARCHAR(50),
        ADD COLUMN is_approved BOOLEAN DEFAULT false
      `);
      console.log('Added business-related columns to users table');
    }
  } catch (error) {
    console.error('Error updating users table:', error);
    throw error;
  }
};

const createInitialAdmin = async () => {
  try {
    // Check if admin already exists
    const adminCheck = await pool.query(
      'SELECT * FROM users WHERE email = $1',
      ['admin@justbet.com']
    );

    if (adminCheck.rows.length === 0) {
      // Hash admin password
      const hashedPassword = await bcrypt.hash('admin123', 10);
      
      // Create initial admin user
      await pool.query(
        `INSERT INTO users (first_name, last_name, email, password, role, is_verified)
         VALUES ($1, $2, $3, $4, $5, $6)`,
        ['Admin', 'User', 'admin@justbet.com', hashedPassword, 'admin', true]
      );
      console.log('Created initial admin user');
    } else {
      console.log('Admin user already exists');
    }
  } catch (error) {
    console.error('Error creating admin user:', error);
    throw error;
  }
};

const initDatabase = async () => {
  try {
    console.log('Initializing database...');
    
    // Check if users table exists
    const tableCheck = await pool.query(`
      SELECT EXISTS (
        SELECT FROM information_schema.tables 
        WHERE table_name = 'users'
      );
    `);

    if (!tableCheck.rows[0].exists) {
      // Create users table if it doesn't exist
      await pool.query(`
        CREATE TABLE users (
          id UUID PRIMARY KEY DEFAULT gen_random_uuid(),
          first_name VARCHAR(100) NOT NULL,
          last_name VARCHAR(100) NOT NULL,
          email VARCHAR(255) UNIQUE NOT NULL,
          password VARCHAR(255) NOT NULL,
          role VARCHAR(20) NOT NULL DEFAULT 'buyer',
          is_verified BOOLEAN NOT NULL DEFAULT false,
          verification_token UUID,
          verification_token_expires TIMESTAMP WITH TIME ZONE,
          reset_token UUID,
          reset_token_expires TIMESTAMP WITH TIME ZONE,
          business_name VARCHAR(255),
          business_description TEXT,
          business_address TEXT,
          business_phone VARCHAR(50),
          is_approved BOOLEAN DEFAULT false,
          created_at TIMESTAMP WITH TIME ZONE DEFAULT CURRENT_TIMESTAMP,
          updated_at TIMESTAMP WITH TIME ZONE DEFAULT CURRENT_TIMESTAMP
        );
      `);
      console.log('Users table created with all columns');

      // Create function to update updated_at timestamp
      await pool.query(`
        CREATE OR REPLACE FUNCTION update_updated_at_column()
        RETURNS TRIGGER AS $$
        BEGIN
          NEW.updated_at = CURRENT_TIMESTAMP;
          RETURN NEW;
        END;
        $$ language 'plpgsql';
      `);
      console.log('Created update_updated_at function');

      // Create trigger to automatically update updated_at
      await pool.query(`
        DROP TRIGGER IF EXISTS update_users_updated_at ON users;
        CREATE TRIGGER update_users_updated_at
          BEFORE UPDATE ON users
          FOR EACH ROW
          EXECUTE FUNCTION update_updated_at_column();
      `);

      // Create initial admin user only if table was just created
      await createInitialAdmin();
    } else {
      // Update existing table with new columns
      await updateUsersTable();
    }

    // Always check and create admin user if it doesn't exist
    await createInitialAdmin();
    
<<<<<<< HEAD
    // Check if auctions table exists
    const auctionTableCheck = await pool.query(`
      SELECT EXISTS (
        SELECT FROM information_schema.tables 
        WHERE table_name = 'auctions'
      );
    `);

    if (!auctionTableCheck.rows[0].exists) {
      // Create auctions table if it doesn't exist
      await pool.query(`
        CREATE TABLE auctions (
          id UUID PRIMARY KEY DEFAULT gen_random_uuid(),
          title VARCHAR(255) NOT NULL,
          description TEXT,
          start_time TIMESTAMP WITH TIME ZONE NOT NULL,
          end_time TIMESTAMP WITH TIME ZONE NOT NULL,
          status VARCHAR(20) NOT NULL DEFAULT 'scheduled',
=======
    // Check if settled_auctions table exists
    const settledAuctionsTableCheck = await pool.query(`
      SELECT EXISTS (
        SELECT FROM information_schema.tables 
        WHERE table_name = 'settled_auctions'
      );
    `);

    if (!settledAuctionsTableCheck.rows[0].exists) {
      await pool.query(`
        CREATE TABLE settled_auctions (
          id UUID PRIMARY KEY DEFAULT gen_random_uuid(),
          seller_id UUID NOT NULL REFERENCES users(id),
          title VARCHAR(255) NOT NULL,
          description TEXT,
          image_url TEXT,
          start_time TIMESTAMP WITH TIME ZONE NOT NULL,
          end_time TIMESTAMP WITH TIME ZONE NOT NULL,
          starting_price NUMERIC(12,2) NOT NULL,
          reserve_price NUMERIC(12,2),
          status VARCHAR(20) NOT NULL DEFAULT 'pending',
          is_approved BOOLEAN DEFAULT false,
>>>>>>> 46a6203e
          created_at TIMESTAMP WITH TIME ZONE DEFAULT CURRENT_TIMESTAMP,
          updated_at TIMESTAMP WITH TIME ZONE DEFAULT CURRENT_TIMESTAMP
        );
      `);
<<<<<<< HEAD
      console.log('Auctions table created');

      // Create function to update updated_at timestamp for auctions
      await pool.query(`
        CREATE OR REPLACE FUNCTION update_auctions_updated_at_column()
=======
      console.log('settled_auctions table created');

      // Create function to update updated_at timestamp for settled_auctions
      await pool.query(`
        CREATE OR REPLACE FUNCTION update_settled_auctions_updated_at_column()
>>>>>>> 46a6203e
        RETURNS TRIGGER AS $$
        BEGIN
          NEW.updated_at = CURRENT_TIMESTAMP;
          RETURN NEW;
        END;
        $$ language 'plpgsql';
      `);
<<<<<<< HEAD
      console.log('Created update_auctions_updated_at function');

      // Create trigger to automatically update updated_at for auctions
      await pool.query(`
        DROP TRIGGER IF EXISTS update_auctions_updated_at ON auctions;
        CREATE TRIGGER update_auctions_updated_at
          BEFORE UPDATE ON auctions
          FOR EACH ROW
          EXECUTE FUNCTION update_auctions_updated_at_column();
      `);
=======
      await pool.query(`
        DROP TRIGGER IF EXISTS update_settled_auctions_updated_at ON settled_auctions;
        CREATE TRIGGER update_settled_auctions_updated_at
          BEFORE UPDATE ON settled_auctions
          FOR EACH ROW
          EXECUTE FUNCTION update_settled_auctions_updated_at_column();
      `);
    }

    // Check if bids table exists
    const bidsTableCheck = await pool.query(`
      SELECT EXISTS (
        SELECT FROM information_schema.tables 
        WHERE table_name = 'bids'
      );
    `);

    if (!bidsTableCheck.rows[0].exists) {
      await pool.query(`
        CREATE TABLE bids (
          id UUID PRIMARY KEY DEFAULT gen_random_uuid(),
          auction_id UUID NOT NULL REFERENCES settled_auctions(id),
          user_id UUID NOT NULL REFERENCES users(id),
          amount NUMERIC(12,2) NOT NULL,
          created_at TIMESTAMP WITH TIME ZONE DEFAULT CURRENT_TIMESTAMP
        );
      `);
      console.log('bids table created');
>>>>>>> 46a6203e
    }
    
    console.log('Database initialization complete!');
  } catch (error) {
    console.error('Error initializing database:', error);
    throw error;
  }
};

// Test database connection
const testConnection = async () => {
  try {
    const client = await pool.connect();
    console.log('Database connection test successful');
    client.release();
  } catch (error) {
    console.error('Database connection error:', error);
    throw error;
  }
};

module.exports = {
  pool,
  initDatabase,
  testConnection
};<|MERGE_RESOLUTION|>--- conflicted
+++ resolved
@@ -169,7 +169,6 @@
     // Always check and create admin user if it doesn't exist
     await createInitialAdmin();
     
-<<<<<<< HEAD
     // Check if auctions table exists
     const auctionTableCheck = await pool.query(`
       SELECT EXISTS (
@@ -188,7 +187,13 @@
           start_time TIMESTAMP WITH TIME ZONE NOT NULL,
           end_time TIMESTAMP WITH TIME ZONE NOT NULL,
           status VARCHAR(20) NOT NULL DEFAULT 'scheduled',
-=======
+          created_at TIMESTAMP WITH TIME ZONE DEFAULT CURRENT_TIMESTAMP,
+          updated_at TIMESTAMP WITH TIME ZONE DEFAULT CURRENT_TIMESTAMP
+        );
+      `);
+      console.log('Auctions table created');
+    }
+
     // Check if settled_auctions table exists
     const settledAuctionsTableCheck = await pool.query(`
       SELECT EXISTS (
@@ -198,10 +203,11 @@
     `);
 
     if (!settledAuctionsTableCheck.rows[0].exists) {
+      // Create settled_auctions table if it doesn't exist
       await pool.query(`
         CREATE TABLE settled_auctions (
           id UUID PRIMARY KEY DEFAULT gen_random_uuid(),
-          seller_id UUID NOT NULL REFERENCES users(id),
+          seller_id UUID NOT NULL,
           title VARCHAR(255) NOT NULL,
           description TEXT,
           image_url TEXT,
@@ -211,72 +217,11 @@
           reserve_price NUMERIC(12,2),
           status VARCHAR(20) NOT NULL DEFAULT 'pending',
           is_approved BOOLEAN DEFAULT false,
->>>>>>> 46a6203e
           created_at TIMESTAMP WITH TIME ZONE DEFAULT CURRENT_TIMESTAMP,
           updated_at TIMESTAMP WITH TIME ZONE DEFAULT CURRENT_TIMESTAMP
         );
       `);
-<<<<<<< HEAD
-      console.log('Auctions table created');
-
-      // Create function to update updated_at timestamp for auctions
-      await pool.query(`
-        CREATE OR REPLACE FUNCTION update_auctions_updated_at_column()
-=======
-      console.log('settled_auctions table created');
-
-      // Create function to update updated_at timestamp for settled_auctions
-      await pool.query(`
-        CREATE OR REPLACE FUNCTION update_settled_auctions_updated_at_column()
->>>>>>> 46a6203e
-        RETURNS TRIGGER AS $$
-        BEGIN
-          NEW.updated_at = CURRENT_TIMESTAMP;
-          RETURN NEW;
-        END;
-        $$ language 'plpgsql';
-      `);
-<<<<<<< HEAD
-      console.log('Created update_auctions_updated_at function');
-
-      // Create trigger to automatically update updated_at for auctions
-      await pool.query(`
-        DROP TRIGGER IF EXISTS update_auctions_updated_at ON auctions;
-        CREATE TRIGGER update_auctions_updated_at
-          BEFORE UPDATE ON auctions
-          FOR EACH ROW
-          EXECUTE FUNCTION update_auctions_updated_at_column();
-      `);
-=======
-      await pool.query(`
-        DROP TRIGGER IF EXISTS update_settled_auctions_updated_at ON settled_auctions;
-        CREATE TRIGGER update_settled_auctions_updated_at
-          BEFORE UPDATE ON settled_auctions
-          FOR EACH ROW
-          EXECUTE FUNCTION update_settled_auctions_updated_at_column();
-      `);
-    }
-
-    // Check if bids table exists
-    const bidsTableCheck = await pool.query(`
-      SELECT EXISTS (
-        SELECT FROM information_schema.tables 
-        WHERE table_name = 'bids'
-      );
-    `);
-
-    if (!bidsTableCheck.rows[0].exists) {
-      await pool.query(`
-        CREATE TABLE bids (
-          id UUID PRIMARY KEY DEFAULT gen_random_uuid(),
-          auction_id UUID NOT NULL REFERENCES settled_auctions(id),
-          user_id UUID NOT NULL REFERENCES users(id),
-          amount NUMERIC(12,2) NOT NULL,
-          created_at TIMESTAMP WITH TIME ZONE DEFAULT CURRENT_TIMESTAMP
-        );
-      `);
-      console.log('bids table created');
->>>>>>> 46a6203e
+      console.log('SettledAuctions table created');
     }
     
     console.log('Database initialization complete!');
