--- conflicted
+++ resolved
@@ -79,19 +79,11 @@
 Content-Type: application/json
 
 {
-<<<<<<< HEAD
   "firstName": "Rajveer",
   "lastName": "Singh",
   "email": "rajveer@example.com",
   "password": "password123",
   "confirmPassword": "password123"
-=======
-  "firstName": "John",
-  "lastName": "Doe",
-  "email": "john@example.com",
-  "password": "password123"
-}
-```
 
 **Response:**
 ```json
@@ -109,14 +101,13 @@
 
 #### Verify Email
 ```http
-GET /auth/verify?token=<verification_token>
+GET /auth/verify-email?token=<verification_token>
 ```
 
 **Response:**
 ```json
 {
   "message": "Email verified successfully"
->>>>>>> d3f0b14e
 }
 ```
 
@@ -190,15 +181,10 @@
 Content-Type: application/json
 
 {
-<<<<<<< HEAD
-  "email": "rajveer@example.com"
-=======
   "businessName": "John's Shop",
   "businessDescription": "We sell amazing products",
   "businessAddress": "123 Main Street, City, State 12345",
-  "businessPhone": "1234567890",
-  "businessWebsite": "https://johnsshop.com",
-  "businessDocuments": "https://example.com/documents.pdf"
+  "businessPhone": "1234567890"
 }
 ```
 
@@ -299,15 +285,11 @@
     }
   ],
   "token": "admin-jwt-token-here"
->>>>>>> d3f0b14e
 }
 ```
 
 #### Approve/Reject Seller
 ```http
-<<<<<<< HEAD
-GET /api/auth/user-status?email=rajveer@example.com
-=======
 PATCH /admin/sellers/:userId/approve
 Authorization: Bearer <ADMIN_JWT_TOKEN>
 Content-Type: application/json
@@ -371,7 +353,6 @@
 ```bash
 curl -X GET http://localhost:3000/auth/profile \
   -H "Authorization: Bearer YOUR_JWT_TOKEN"
->>>>>>> d3f0b14e
 ```
 
 ### 5. Request to Become Seller
